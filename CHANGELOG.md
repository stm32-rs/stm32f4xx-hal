--- conflicted
+++ resolved
@@ -41,11 +41,8 @@
 - `SysMonoTimerExt` helper trait, `Pwm::(get/set)_duty_time` [#497]
 - example of using i2s in out with rtic and interrupt.
 - example of using USB CDC with interrupts.
-<<<<<<< HEAD
+- Added non-blocking I2C based on DMA [#534]
 - Capability to release and reuse SPI peripheral after using it with DMA.
-=======
-- Added non-blocking I2C based on DMA [#534]
->>>>>>> 11befcb0
 
 [#481]: https://github.com/stm32-rs/stm32f4xx-hal/pull/481
 [#489]: https://github.com/stm32-rs/stm32f4xx-hal/pull/489
